### This program is free software; you can redistribute it and/or modify
## it under the terms of the GNU General Public License as published by
## the Free Software Foundation; either version 2 of the License, or
## (at your option) any later version.

## This program is distributed in the hope that it will be useful,
## but WITHOUT ANY WARRANTY; without even the implied warranty of
## MERCHANTABILITY or FITNESS FOR A PARTICULAR PURPOSE.  See the
## GNU General Public License for more details.

## You should have received a copy of the GNU General Public License
## along with this program; if not, write to the Free Software
## Foundation, Inc., 675 Mass Ave, Cambridge, MA 02139, USA.

<<<<<<< HEAD
from sos.plugins import Plugin, RedHatPlugin, DebianPlugin, UbuntuPlugin
import os
=======
from sos.plugins import Plugin, RedHatPlugin
>>>>>>> f60002b4


class Soundcard(Plugin):
    """ Sound card information
    """

    plugin_name = "soundcard"

    def default_enabled(self):
        return False

    def setup(self):
        self.add_copy_spec("/proc/asound/*")
        self.add_cmd_output("lspci | grep -i audio")
        self.add_cmd_output("aplay -l")
        self.add_cmd_output("aplay -L")
        self.add_cmd_output("amixer")
        self.add_cmd_output("lsmod | grep snd | awk '{print $1}'",\
                suggest_filename = "sndmodules_loaded")

class RedHatSoundcard(Soundcard, RedHatPlugin):
    """ Sound card information for RedHat distros
    """

    def setup(self):
        super(RedHatSoundcard, self).setup()

        self.add_copy_specs([
            "/etc/alsa/*",
            "/etc/asound.*"])

class DebianSoundcard(Soundcard, DebianPlugin, UbuntuPlugin):
    """ Sound card information for Debian/Ubuntu distros
    """

    def setup(self):
        super(DebianSoundcard, self).setup()

        self.add_copy_spec("/etc/pulse/*")<|MERGE_RESOLUTION|>--- conflicted
+++ resolved
@@ -12,13 +12,8 @@
 ## along with this program; if not, write to the Free Software
 ## Foundation, Inc., 675 Mass Ave, Cambridge, MA 02139, USA.
 
-<<<<<<< HEAD
 from sos.plugins import Plugin, RedHatPlugin, DebianPlugin, UbuntuPlugin
 import os
-=======
-from sos.plugins import Plugin, RedHatPlugin
->>>>>>> f60002b4
-
 
 class Soundcard(Plugin):
     """ Sound card information
